--- conflicted
+++ resolved
@@ -2,10 +2,8 @@
 """
 from .client import AtClient
 from .constants import AtErrorCode
-<<<<<<< HEAD
+from .exception import AtException, AtCrcConfigError, AtDecodeError, AtTimeout
 from .remote import RemoteSerial
-=======
->>>>>>> 668a4e2d
 from .exception import AtException, AtCrcConfigError, AtDecodeError, AtTimeout
 from .server import AtCommand, AtServer
 from .crcxmodem import apply_crc, validate_crc
